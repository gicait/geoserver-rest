--- conflicted
+++ resolved
@@ -9,10 +9,7 @@
                 username='admin', password='geoserver')
 # pg = Db(dbname='postgres', user='postgres', password='admin', host='localhost')
 # geo.create_workspace('demo2')
-<<<<<<< HEAD
 # geo.get_workspace('itc2')
-=======
->>>>>>> b01029de
 
 '''
 New get requests
