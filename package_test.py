from geo.Geoserver import Geoserver
from geo.Postgres import Db
from geo.Style import catagorize_xml, classified_xml

"""
Connection
<<<<<<< HEAD
'''
geo = Geoserver('http://127.0.0.1:8080/geoserver',
                username='admin', password='geoserver')
=======
"""
geo = Geoserver(
    "http://localhost:8080/geoserver", username="admin", password="geoserver"
)
>>>>>>> fe8b29f4
# pg = Db(dbname='postgres', user='postgres', password='admin', host='localhost')
# geo.create_workspace('demo2')
# geo.get_workspace('itc2')

"""
New get requests
"""
# geo.get_version()
# geo.get_manifest()
# geo.get_status()
# geo.get_system_status()
# a = geo.create_shp_datastore(
#     r"C:\Program Files (x86)\GeoServer 2.15.1\data_dir\data\demo\C_Jamoat\C_Jamoat.zip", store_name='111')
# print(a)
# geo.get_layer('jamoat-db', workspace='demo')
# geo.get_datastore('111', 'demo')
# geo.get_style('hazard_exp', workspace='geoinformatics_center', )
# a = geo.get_styles()
<<<<<<< HEAD
# a = geo.create_geotiff_coveragestore(
#     'datastore4', r"http://localhost:8080/geoserver/wfs?request=GetCapabilities", workspace='demo', overwrite=True)
# a = geo.create_shp_datastore('aaa', 'default')
a = geo.create_geotiff_coveragestore(path=r'C:\Users\tek\Desktop\try\geoserver-rest\data\flood_alert.tif',
                                     name='f_try2', workspace='demo', upload=False,)

=======
# a = geo.create_datastore(
#     'datastore4', r"http://localhost:8080/geoserver/wfs?request=GetCapabilities", workspace='demo', overwrite=True)
a = geo.create_shp_datastore(
    r"C:\Users\tek\Desktop\try\geoserver-rest\data\A_Admin_boundaries\A_Country\A_Country.zip",
    "aaa",
    "default",
)
>>>>>>> fe8b29f4
print(a)
# geo.publish_featurestore('datastore2', 'admin_units', workspace='demo')

"""
Coverage (raster)
<<<<<<< HEAD
'''
# geo.create_coveragestore(r'C:\Users\tek\Desktop\geoserver-rest\data\C_EAR\a_Agriculture\agri_final_proj.tif', workspace='demo', overwrite=False)
=======
"""
# geo.create_coveragestore(
#     r'C:\Users\tek\Desktop\try\geoserver-rest\data\C_EAR\a_Agriculture\agri_final_proj.tif', workspace='demo', lyr_name='name_try', overwrite=False)
>>>>>>> fe8b29f4
# geo.upload_style(r'C:\Users\tek\Desktop\try_sld.sld', sld_version='1.1.0', workspace='try')
# geo.publish_style('agri_final_proj', 'dem', 'demo')
# color_ramp1 = {
#     'value1': '#ffff55',
#     'value2': '#505050',
#     'value3': '#404040'
# }
# geo.create_coveragestyle(style_name='demo',
#                          raster_path=r'C:\Users\tek\Desktop\try\geoserver-rest\data\flood_alert.tif',
#                          workspace='demo', color_ramp=color_ramp1, cmap_type='values', overwrite=True)


"""
Features (vector)
"""
# geo.create_featurestore(store_name='fdemo', workspace='demo')
# geo.publish_featurestore('fdemo','zones','demo')
# a = geo.get_featuretypes(workspace='demo', store_name='fdemo')
# a= geo.get_feature_attribute(feature_type_name='jamoat-db', workspace='demo', store_name='fdemo')
# a= geo.get_featurestore('fdemo', 'demo')
# store_name = 'geoinformatics_center'
# name = 'sql_view_test'
# sql = 'select id, geom, "BU" from geoinformatics_center.exp_ear'
# keyColumn = 'BU'
# workspace = 'geoinformatics_center'
# geo.delete_layer(name, workspace=workspace)
# a = geo.publish_featurestore_sqlview(
#     store_name, name, sql, key_column=keyColumn, geom_name='geom', geom_type='Geometry', workspace='geoinformatics_center')
# print(a)

"""
Feature styles
"""
# geo.create_outline_featurestyle('demo', geom_type='polygon', workspace='demo', overwrite=True)
# catagorize_xml('kamal', [1,2,3,4,5,6,7], num_of_class=30, geom_type='line')
# geo.create_catagorized_featurestyle('kamal2', [1,2,3,4,5,6,7], workspace='demo')

"""
Postgres
"""
# print(pg.get_columns_names('zones'))
# print(pg.get_all_values('zones', 'shape_area'))
# pg.create_schema('kamal kshetri')
# a = pg.get_columns_names('jamoat-db')
# print(a)
# a = pg.get_all_values('jamoat-db', 'shape_area')[5]
# print(a)

"""
Delete request
"""
# geo.delete_workspace(workspace='demo')
# geo.delete_layer(layer_name='agri_final_proj', workspace='demo')
# geo.delete_featurestore(featurestore_name='feature_store', workspace='demo')
# geo.delete_coveragestore(coveragestore_name='store_name', workspace='demo')
# geo.delete_style(style_name='kamal2', workspace='demo')


"""
others
"""
# classified_xml('test', 'kamal', [4,5,3,12], color_ramp='hot')<|MERGE_RESOLUTION|>--- conflicted
+++ resolved
@@ -4,16 +4,9 @@
 
 """
 Connection
-<<<<<<< HEAD
-'''
+"""
 geo = Geoserver('http://127.0.0.1:8080/geoserver',
                 username='admin', password='geoserver')
-=======
-"""
-geo = Geoserver(
-    "http://localhost:8080/geoserver", username="admin", password="geoserver"
-)
->>>>>>> fe8b29f4
 # pg = Db(dbname='postgres', user='postgres', password='admin', host='localhost')
 # geo.create_workspace('demo2')
 # geo.get_workspace('itc2')
@@ -32,35 +25,19 @@
 # geo.get_datastore('111', 'demo')
 # geo.get_style('hazard_exp', workspace='geoinformatics_center', )
 # a = geo.get_styles()
-<<<<<<< HEAD
 # a = geo.create_geotiff_coveragestore(
 #     'datastore4', r"http://localhost:8080/geoserver/wfs?request=GetCapabilities", workspace='demo', overwrite=True)
 # a = geo.create_shp_datastore('aaa', 'default')
 a = geo.create_geotiff_coveragestore(path=r'C:\Users\tek\Desktop\try\geoserver-rest\data\flood_alert.tif',
                                      name='f_try2', workspace='demo', upload=False,)
 
-=======
-# a = geo.create_datastore(
-#     'datastore4', r"http://localhost:8080/geoserver/wfs?request=GetCapabilities", workspace='demo', overwrite=True)
-a = geo.create_shp_datastore(
-    r"C:\Users\tek\Desktop\try\geoserver-rest\data\A_Admin_boundaries\A_Country\A_Country.zip",
-    "aaa",
-    "default",
-)
->>>>>>> fe8b29f4
 print(a)
 # geo.publish_featurestore('datastore2', 'admin_units', workspace='demo')
 
 """
 Coverage (raster)
-<<<<<<< HEAD
-'''
+"""
 # geo.create_coveragestore(r'C:\Users\tek\Desktop\geoserver-rest\data\C_EAR\a_Agriculture\agri_final_proj.tif', workspace='demo', overwrite=False)
-=======
-"""
-# geo.create_coveragestore(
-#     r'C:\Users\tek\Desktop\try\geoserver-rest\data\C_EAR\a_Agriculture\agri_final_proj.tif', workspace='demo', lyr_name='name_try', overwrite=False)
->>>>>>> fe8b29f4
 # geo.upload_style(r'C:\Users\tek\Desktop\try_sld.sld', sld_version='1.1.0', workspace='try')
 # geo.publish_style('agri_final_proj', 'dem', 'demo')
 # color_ramp1 = {
