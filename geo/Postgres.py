from psycopg2 import sql, connect


class Db:
    def __init__(self, dbname=None, user='postgres', password='admin', host='localhost', port=5432):
        self.dbname = dbname
        self.user = user
        self.password = password
        self.host = host
        self.port = port

        try:
            self.conn = connect(
                dbname=self.dbname,
                user=self.user,
                host=self.host,
                password=self.password
            )

        except Exception as err:
            print("psycopg2 connect() ERROR:", err)
            self.conn = None

    # Execute sql query

    def execute_sql(self, cursor, sql):
        try:
            cursor.execute(sql)

        except Exception as err:
            print('ERROR: ', err)

    # get the columns names inside database
    def get_columns_names(self, table):
        columns = []
        with self.conn.cursor() as col_cursor:
            col_names_str = "SELECT column_name FROM INFORMATION_SCHEMA.COLUMNS WHERE "
            col_names_str += "table_name = '{}';".format(table)
            sql_object = sql.SQL(col_names_str).format(
                sql.Identifier(table))
            try:
                col_cursor.execute(sql_object)
                col_names = (col_cursor.fetchall())

            except Exception as err:
                print("get_columns_names ERROR:", err)
                col_cursor.rollback()

            for tup in col_names:
                columns += [tup[0]]

        return columns

    # get all the values from specific column
    def get_all_values(self, column, table, schema, distinct=True):
        values = []
        with self.conn.cursor() as col_cursor:
            if distinct:
                all_values_str = '''SELECT DISTINCT "{0}" FROM "{2}"."{1}" ORDER BY "{0}";'''.format(
                    column, table, schema)
            else:
                all_values_str = '''SELECT "{0}" FROM "{2}"."{1}" ORDER BY "{0}";'''.format(
                    column, table, schema)

            sql_object = sql.SQL(all_values_str).format(
                sql.Identifier(column), sql.Identifier(table))

            try:
                col_cursor.execute(sql_object, (column))
                values_name = (col_cursor.fetchall())

            except Exception as err:
                print("get_columns_names ERROR:", err)
                col_cursor.rollback()

            for tup in values_name:
                values += [tup[0]]

        return values

    # create the schema based on the given name
    def create_schema(self, name, dbname='postgres'):
        n = name.split(' ')
        if len(n) > 0:
            name = name.replace(' ', '_')

        with self.conn.cursor() as cursor:
            sql = f'''CREATE SCHEMA IF NOT EXISTS {name}'''
            self.execute_sql(cursor, sql)
            self.conn.commit()
            print('Schema create successfully')

    # create new column in table
    def create_column(self, col_name, table, schema, col_datatype='varchar'):

        with self.conn.cursor() as cursor:
            sql = '''ALTER TABLE "{3}"."{0}" ADD IF NOT EXISTS "{1}" {2}'''.format(
                table, col_name, col_datatype, schema)
            self.execute_sql(cursor, sql)
            self.conn.commit()
            print('create column successful')

    # update column
    def update_column(self, column, value, table, schema, where_col, where_val):
        with self.conn.cursor() as cursor:
            sql = '''
                UPDATE "{0}"."{1}" SET "{2}"='{3}' WHERE "{4}"='{5}'
                '''.format(
                schema, table, column, value, where_col, where_val)
            self.execute_sql(cursor, sql)
            self.conn.commit()
            print('update table successful')

    # delete table
<<<<<<< HEAD

    def delete_table(self, table_name, schema):
        try:
            cursor = self.conn.cursor()
=======
    def delete_table(self, table_name, schema):
        with self.conn.cursor() as cursor:
            print(cursor, 'cursor from delete table')
>>>>>>> 2657cd03
            sql = '''DROP TABLE IF EXISTS "{}"."{}" CASCADE;'''.format(
                schema, table_name)
            self.execute_sql(cursor, sql)
            self.conn.commit()
            print('{} table dropped successfully.'.format(table_name))

<<<<<<< HEAD
        except Exception as err:
            print('Delete table error: ', err)
            cursor.rollback()

    # Delete values

    def delete_values(self, table_name, schema, condition):
        try:
            cursor = self.conn.cursor()
            sql = '''DELETE FROM "{}"."{}" WHERE {}'''.format(
                schema, table_name, condition)

            cursor.execute(sql)
            self.conn.commit()
            cursor.close()
            print('Values dropped successfully.')

        except Exception as err:
            print('Value delete error: ', err)
            cursor.rollback()
=======
    # Delete values
    def delete_values(self, table_name, schema, condition):
        with self.conn.cursor() as cursor:
            sql = '''DELETE FROM "{}"."{}" WHERE {}'''.format(
                schema, table_name, condition)
            self.execute_sql(cursor, sql)
            self.conn.commit()
            print('Values dropped successfully.')
>>>>>>> 2657cd03
<|MERGE_RESOLUTION|>--- conflicted
+++ resolved
@@ -112,44 +112,14 @@
             print('update table successful')
 
     # delete table
-<<<<<<< HEAD
-
-    def delete_table(self, table_name, schema):
-        try:
-            cursor = self.conn.cursor()
-=======
     def delete_table(self, table_name, schema):
         with self.conn.cursor() as cursor:
-            print(cursor, 'cursor from delete table')
->>>>>>> 2657cd03
             sql = '''DROP TABLE IF EXISTS "{}"."{}" CASCADE;'''.format(
                 schema, table_name)
             self.execute_sql(cursor, sql)
             self.conn.commit()
             print('{} table dropped successfully.'.format(table_name))
 
-<<<<<<< HEAD
-        except Exception as err:
-            print('Delete table error: ', err)
-            cursor.rollback()
-
-    # Delete values
-
-    def delete_values(self, table_name, schema, condition):
-        try:
-            cursor = self.conn.cursor()
-            sql = '''DELETE FROM "{}"."{}" WHERE {}'''.format(
-                schema, table_name, condition)
-
-            cursor.execute(sql)
-            self.conn.commit()
-            cursor.close()
-            print('Values dropped successfully.')
-
-        except Exception as err:
-            print('Value delete error: ', err)
-            cursor.rollback()
-=======
     # Delete values
     def delete_values(self, table_name, schema, condition):
         with self.conn.cursor() as cursor:
@@ -157,5 +127,4 @@
                 schema, table_name, condition)
             self.execute_sql(cursor, sql)
             self.conn.commit()
-            print('Values dropped successfully.')
->>>>>>> 2657cd03
+            print('Values dropped successfully.')